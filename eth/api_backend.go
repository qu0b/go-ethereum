// Copyright 2015 The go-ethereum Authors
// This file is part of the go-ethereum library.
//
// The go-ethereum library is free software: you can redistribute it and/or modify
// it under the terms of the GNU Lesser General Public License as published by
// the Free Software Foundation, either version 3 of the License, or
// (at your option) any later version.
//
// The go-ethereum library is distributed in the hope that it will be useful,
// but WITHOUT ANY WARRANTY; without even the implied warranty of
// MERCHANTABILITY or FITNESS FOR A PARTICULAR PURPOSE. See the
// GNU Lesser General Public License for more details.
//
// You should have received a copy of the GNU Lesser General Public License
// along with the go-ethereum library. If not, see <http://www.gnu.org/licenses/>.

package eth

import (
	"context"
	"errors"
	"math/big"
	"time"

	"github.com/ethereum/go-ethereum"
	"github.com/ethereum/go-ethereum/accounts"
	"github.com/ethereum/go-ethereum/common"
	"github.com/ethereum/go-ethereum/consensus"
	"github.com/ethereum/go-ethereum/core"
	"github.com/ethereum/go-ethereum/core/bloombits"
	"github.com/ethereum/go-ethereum/core/rawdb"
	"github.com/ethereum/go-ethereum/core/state"
	"github.com/ethereum/go-ethereum/core/types"
	"github.com/ethereum/go-ethereum/core/vm"
	"github.com/ethereum/go-ethereum/eth/gasprice"
	"github.com/ethereum/go-ethereum/ethdb"
	"github.com/ethereum/go-ethereum/event"
	"github.com/ethereum/go-ethereum/miner"
	"github.com/ethereum/go-ethereum/params"
	"github.com/ethereum/go-ethereum/rpc"
)

// EthAPIBackend implements ethapi.Backend for full nodes
type EthAPIBackend struct {
	extRPCEnabled       bool
	allowUnprotectedTxs bool
	eth                 *Ethereum
	gpo                 *gasprice.Oracle
}

// ChainConfig returns the active chain configuration.
func (b *EthAPIBackend) ChainConfig() *params.ChainConfig {
	return b.eth.blockchain.Config()
}

func (b *EthAPIBackend) CurrentBlock() *types.Block {
	return b.eth.blockchain.CurrentBlock()
}

func (b *EthAPIBackend) SetHead(number uint64) {
	b.eth.handler.downloader.Cancel()
	b.eth.blockchain.SetHead(number)
}

func (b *EthAPIBackend) HeaderByNumber(ctx context.Context, number rpc.BlockNumber) (*types.Header, error) {
	// Pending block is only known by the miner
	if number == rpc.PendingBlockNumber {
		block := b.eth.miner.PendingBlock()
		return block.Header(), nil
	}
	// Otherwise resolve and return the block
	if number == rpc.LatestBlockNumber {
		return b.eth.blockchain.CurrentBlock().Header(), nil
	}
	return b.eth.blockchain.GetHeaderByNumber(uint64(number)), nil
}

func (b *EthAPIBackend) HeaderByNumberOrHash(ctx context.Context, blockNrOrHash rpc.BlockNumberOrHash) (*types.Header, error) {
	if blockNr, ok := blockNrOrHash.Number(); ok {
		return b.HeaderByNumber(ctx, blockNr)
	}
	if hash, ok := blockNrOrHash.Hash(); ok {
		header := b.eth.blockchain.GetHeaderByHash(hash)
		if header == nil {
			return nil, errors.New("header for hash not found")
		}
		if blockNrOrHash.RequireCanonical && b.eth.blockchain.GetCanonicalHash(header.Number.Uint64()) != hash {
			return nil, errors.New("hash is not currently canonical")
		}
		return header, nil
	}
	return nil, errors.New("invalid arguments; neither block nor hash specified")
}

func (b *EthAPIBackend) HeaderByHash(ctx context.Context, hash common.Hash) (*types.Header, error) {
	return b.eth.blockchain.GetHeaderByHash(hash), nil
}

func (b *EthAPIBackend) BlockByNumber(ctx context.Context, number rpc.BlockNumber) (*types.Block, error) {
	// Pending block is only known by the miner
	if number == rpc.PendingBlockNumber {
		block := b.eth.miner.PendingBlock()
		return block, nil
	}
	// Otherwise resolve and return the block
	if number == rpc.LatestBlockNumber {
		return b.eth.blockchain.CurrentBlock(), nil
	}
	return b.eth.blockchain.GetBlockByNumber(uint64(number)), nil
}

func (b *EthAPIBackend) BlockByHash(ctx context.Context, hash common.Hash) (*types.Block, error) {
	return b.eth.blockchain.GetBlockByHash(hash), nil
}

func (b *EthAPIBackend) BlockByNumberOrHash(ctx context.Context, blockNrOrHash rpc.BlockNumberOrHash) (*types.Block, error) {
	if blockNr, ok := blockNrOrHash.Number(); ok {
		return b.BlockByNumber(ctx, blockNr)
	}
	if hash, ok := blockNrOrHash.Hash(); ok {
		header := b.eth.blockchain.GetHeaderByHash(hash)
		if header == nil {
			return nil, errors.New("header for hash not found")
		}
		if blockNrOrHash.RequireCanonical && b.eth.blockchain.GetCanonicalHash(header.Number.Uint64()) != hash {
			return nil, errors.New("hash is not currently canonical")
		}
		block := b.eth.blockchain.GetBlock(hash, header.Number.Uint64())
		if block == nil {
			return nil, errors.New("header found, but block body is missing")
		}
		return block, nil
	}
	return nil, errors.New("invalid arguments; neither block nor hash specified")
}

func (b *EthAPIBackend) PendingBlockAndReceipts() (*types.Block, types.Receipts) {
	return b.eth.miner.PendingBlockAndReceipts()
}

func (b *EthAPIBackend) StateAndHeaderByNumber(ctx context.Context, number rpc.BlockNumber) (*state.StateDB, *types.Header, error) {
	// Pending state is only known by the miner
	if number == rpc.PendingBlockNumber {
		block, state := b.eth.miner.Pending()
		return state, block.Header(), nil
	}
	// Otherwise resolve the block number and return its state
	header, err := b.HeaderByNumber(ctx, number)
	if err != nil {
		return nil, nil, err
	}
	if header == nil {
		return nil, nil, errors.New("header not found")
	}
	stateDb, err := b.eth.BlockChain().StateAt(header.Root)
	return stateDb, header, err
}

func (b *EthAPIBackend) StateAndHeaderByNumberOrHash(ctx context.Context, blockNrOrHash rpc.BlockNumberOrHash) (*state.StateDB, *types.Header, error) {
	if blockNr, ok := blockNrOrHash.Number(); ok {
		return b.StateAndHeaderByNumber(ctx, blockNr)
	}
	if hash, ok := blockNrOrHash.Hash(); ok {
		header, err := b.HeaderByHash(ctx, hash)
		if err != nil {
			return nil, nil, err
		}
		if header == nil {
			return nil, nil, errors.New("header for hash not found")
		}
		if blockNrOrHash.RequireCanonical && b.eth.blockchain.GetCanonicalHash(header.Number.Uint64()) != hash {
			return nil, nil, errors.New("hash is not currently canonical")
		}
		stateDb, err := b.eth.BlockChain().StateAt(header.Root)
		return stateDb, header, err
	}
	return nil, nil, errors.New("invalid arguments; neither block nor hash specified")
}

func (b *EthAPIBackend) GetReceipts(ctx context.Context, hash common.Hash) (types.Receipts, error) {
	return b.eth.blockchain.GetReceiptsByHash(hash), nil
}

func (b *EthAPIBackend) GetLogs(ctx context.Context, hash common.Hash) ([][]*types.Log, error) {
	db := b.eth.ChainDb()
	number := rawdb.ReadHeaderNumber(db, hash)
	if number == nil {
		return nil, errors.New("failed to get block number from hash")
	}
	logs := rawdb.ReadLogs(db, hash, *number)
	if logs == nil {
		return nil, errors.New("failed to get logs for block")
	}
	return logs, nil
}

func (b *EthAPIBackend) GetTd(ctx context.Context, hash common.Hash) *big.Int {
	if header := b.eth.blockchain.GetHeaderByHash(hash); header != nil {
		return b.eth.blockchain.GetTd(hash, header.Number.Uint64())
	}
	return nil
}

func (b *EthAPIBackend) GetEVM(ctx context.Context, msg core.Message, state *state.StateDB, header *types.Header, vmConfig *vm.Config) (*vm.EVM, func() error, error) {
	vmError := func() error { return nil }
	if vmConfig == nil {
		vmConfig = b.eth.blockchain.GetVMConfig()
	}
	txContext := core.NewEVMTxContext(msg)
	context := core.NewEVMBlockContext(header, b.eth.BlockChain(), nil)
	return vm.NewEVM(context, txContext, state, b.eth.blockchain.Config(), *vmConfig), vmError, nil
}

func (b *EthAPIBackend) SubscribeRemovedLogsEvent(ch chan<- core.RemovedLogsEvent) event.Subscription {
	return b.eth.BlockChain().SubscribeRemovedLogsEvent(ch)
}

func (b *EthAPIBackend) SubscribePendingLogsEvent(ch chan<- []*types.Log) event.Subscription {
	return b.eth.miner.SubscribePendingLogs(ch)
}

func (b *EthAPIBackend) SubscribeChainEvent(ch chan<- core.ChainEvent) event.Subscription {
	return b.eth.BlockChain().SubscribeChainEvent(ch)
}

func (b *EthAPIBackend) SubscribeChainHeadEvent(ch chan<- core.ChainHeadEvent) event.Subscription {
	return b.eth.BlockChain().SubscribeChainHeadEvent(ch)
}

func (b *EthAPIBackend) SubscribeChainSideEvent(ch chan<- core.ChainSideEvent) event.Subscription {
	return b.eth.BlockChain().SubscribeChainSideEvent(ch)
}

func (b *EthAPIBackend) SubscribeLogsEvent(ch chan<- []*types.Log) event.Subscription {
	return b.eth.BlockChain().SubscribeLogsEvent(ch)
}

func (b *EthAPIBackend) SendTx(ctx context.Context, signedTx *types.Transaction) error {
	return b.eth.txPool.AddLocal(signedTx)
}

func (b *EthAPIBackend) GetPoolTransactions() (types.Transactions, error) {
	pending := b.eth.txPool.Pending(false)
	var txs types.Transactions
	for _, batch := range pending {
		txs = append(txs, batch...)
	}
	return txs, nil
}

func (b *EthAPIBackend) GetPoolTransaction(hash common.Hash) *types.Transaction {
	return b.eth.txPool.Get(hash)
}

func (b *EthAPIBackend) GetTransaction(ctx context.Context, txHash common.Hash) (*types.Transaction, common.Hash, uint64, uint64, error) {
	tx, blockHash, blockNumber, index := rawdb.ReadTransaction(b.eth.ChainDb(), txHash)
	return tx, blockHash, blockNumber, index, nil
}

func (b *EthAPIBackend) GetPoolNonce(ctx context.Context, addr common.Address) (uint64, error) {
	return b.eth.txPool.Nonce(addr), nil
}

func (b *EthAPIBackend) Stats() (pending int, queued int) {
	return b.eth.txPool.Stats()
}

func (b *EthAPIBackend) TxPoolContent() (map[common.Address]types.Transactions, map[common.Address]types.Transactions) {
	return b.eth.TxPool().Content()
}

func (b *EthAPIBackend) TxPoolContentFrom(addr common.Address) (types.Transactions, types.Transactions) {
	return b.eth.TxPool().ContentFrom(addr)
}

func (b *EthAPIBackend) TxPool() *core.TxPool {
	return b.eth.TxPool()
}

func (b *EthAPIBackend) SubscribeNewTxsEvent(ch chan<- core.NewTxsEvent) event.Subscription {
	return b.eth.TxPool().SubscribeNewTxsEvent(ch)
}

func (b *EthAPIBackend) SyncProgress() ethereum.SyncProgress {
	return b.eth.Downloader().Progress()
}

func (b *EthAPIBackend) SuggestGasTipCap(ctx context.Context) (*big.Int, error) {
	return b.gpo.SuggestTipCap(ctx)
}

func (b *EthAPIBackend) FeeHistory(ctx context.Context, blockCount int, lastBlock rpc.BlockNumber, rewardPercentiles []float64) (firstBlock *big.Int, reward [][]*big.Int, baseFee []*big.Int, gasUsedRatio []float64, err error) {
	return b.gpo.FeeHistory(ctx, blockCount, lastBlock, rewardPercentiles)
}

func (b *EthAPIBackend) ChainDb() ethdb.Database {
	return b.eth.ChainDb()
}

func (b *EthAPIBackend) EventMux() *event.TypeMux {
	return b.eth.EventMux()
}

func (b *EthAPIBackend) AccountManager() *accounts.Manager {
	return b.eth.AccountManager()
}

func (b *EthAPIBackend) ExtRPCEnabled() bool {
	return b.extRPCEnabled
}

func (b *EthAPIBackend) UnprotectedAllowed() bool {
	return b.allowUnprotectedTxs
}

func (b *EthAPIBackend) RPCGasCap() uint64 {
	return b.eth.config.RPCGasCap
}

func (b *EthAPIBackend) RPCEVMTimeout() time.Duration {
	return b.eth.config.RPCEVMTimeout
}

func (b *EthAPIBackend) RPCTxFeeCap() float64 {
	return b.eth.config.RPCTxFeeCap
}

func (b *EthAPIBackend) BloomStatus() (uint64, uint64) {
	sections, _, _ := b.eth.bloomIndexer.Sections()
	return params.BloomBitsBlocks, sections
}

func (b *EthAPIBackend) ServiceFilter(ctx context.Context, session *bloombits.MatcherSession) {
	for i := 0; i < bloomFilterThreads; i++ {
		go session.Multiplex(bloomRetrievalBatch, bloomRetrievalWait, b.eth.bloomRequests)
	}
}

func (b *EthAPIBackend) Engine() consensus.Engine {
	return b.eth.engine
}

func (b *EthAPIBackend) CurrentHeader() *types.Header {
	return b.eth.blockchain.CurrentHeader()
}

func (b *EthAPIBackend) Miner() *miner.Miner {
	return b.eth.Miner()
}

func (b *EthAPIBackend) StartMining(threads int) error {
	return b.eth.StartMining(threads)
}

<<<<<<< HEAD
func (b *EthAPIBackend) StateAtBlock(ctx context.Context, block *types.Block, reexec uint64, base *state.StateDB, checkLive bool) (*state.StateDB, error) {
	return b.eth.StateAtBlock(block, reexec, base, checkLive)
=======
func (b *EthAPIBackend) StateAtBlock(ctx context.Context, block *types.Block, reexec uint64, base *state.StateDB, checkLive, preferDisk bool) (*state.StateDB, error) {
	return b.eth.stateAtBlock(block, reexec, base, checkLive, preferDisk)
>>>>>>> aa2727f8
}

func (b *EthAPIBackend) StateAtTransaction(ctx context.Context, block *types.Block, txIndex int, reexec uint64) (core.Message, vm.BlockContext, *state.StateDB, error) {
	return b.eth.stateAtTransaction(block, txIndex, reexec)
}<|MERGE_RESOLUTION|>--- conflicted
+++ resolved
@@ -352,13 +352,8 @@
 	return b.eth.StartMining(threads)
 }
 
-<<<<<<< HEAD
-func (b *EthAPIBackend) StateAtBlock(ctx context.Context, block *types.Block, reexec uint64, base *state.StateDB, checkLive bool) (*state.StateDB, error) {
-	return b.eth.StateAtBlock(block, reexec, base, checkLive)
-=======
 func (b *EthAPIBackend) StateAtBlock(ctx context.Context, block *types.Block, reexec uint64, base *state.StateDB, checkLive, preferDisk bool) (*state.StateDB, error) {
-	return b.eth.stateAtBlock(block, reexec, base, checkLive, preferDisk)
->>>>>>> aa2727f8
+	return b.eth.StateAtBlock(block, reexec, base, checkLive, preferDisk)
 }
 
 func (b *EthAPIBackend) StateAtTransaction(ctx context.Context, block *types.Block, txIndex int, reexec uint64) (core.Message, vm.BlockContext, *state.StateDB, error) {
